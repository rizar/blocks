from abc import ABCMeta, abstractmethod
from collections import OrderedDict
from six.moves import range

import numpy

from theano import config
from theano import function
from theano import tensor

from blocks.filter import VariableFilter
from blocks.graph import ComputationGraph

floatX = config.floatX


class Search(object):
    """Abstract search class.

    Parameters
    ----------
    sequence_generator : sequence generator
        Sequence generator to be used

    """
    __metaclass__ = ABCMeta

    def __init__(self, sequence_generator):
        self.generator = sequence_generator
        self.compiled = False

    @abstractmethod
    def compile(self):
        self.compiled = True

    @abstractmethod
    def search(self, **kwargs):
        r"""Performs search.

        Parameters
        ----------
        \*\*kwargs :
            Arguments needed by sequence generator

        Returns
        -------
        Generated sequences
        """
        if not self.compiled:
            self.compile()


class BeamSearch(Search):
    """Beam search.

    Parameters
    ----------
    beam_size : int
        Size of beam.
    batch_size : int
        Size of input batch.
    sequence_generator : sequence generator
        Sequence generator brick.
    attended : theano variable
        Theano variable for attended in sequence generator.
    attended_mask : theano variable
        Theano variable for attended mask in sequence generator.
    inputs_dict : dict
        Dictionary of inputs {name: theano variable for input}. The
        functions will be constructed with these inputs.

    """
    def __init__(self, beam_size, batch_size, sequence_generator, attended,
                 attended_mask, inputs_dict):
        super(BeamSearch, self).__init__(sequence_generator)
        self.beam_size = beam_size
        self.batch_size = batch_size
        self.sequence_generator = sequence_generator
        self.attended = attended
        self.attended_mask = attended_mask
        self.inputs_dict = inputs_dict
        self.generate_names = sequence_generator.generate_outputs()
        self.init_computer = None
        self.next_computer = None
        self.initial_state_computer = None
        self.real_batch_size = batch_size * beam_size
        self.state_names = (sequence_generator.state_names +
                            sequence_generator.glimpse_names +
                            ['outputs'])

    def compile(self, *args, **kwargs):
        """Compiles functions for beam search.

        """
        generator = self.sequence_generator
        attended = self.attended
        attended_mask = self.attended_mask

        initial_states = OrderedDict()
        for name in self.state_names:
            initial_states[name] = generator.initial_state(
                name,
                self.real_batch_size,
                attended=attended)

        self.initial_state_computer = function(self.inputs_dict.values(),
                                               initial_states.values())
        # Construct initial values
        init_generated = generator.generate(attended=attended,
                                            attended_mask=attended_mask,
                                            iterate=False, n_steps=1,
                                            batch_size=self.real_batch_size,
                                            return_dict=True)
        init_cg = ComputationGraph(init_generated.values())
        init_probs = VariableFilter(
            application=generator.readout.emitter.probs,
            name='output')(init_cg.variables)[-1]

        # Create theano function for initial values
        self.init_computer = function(self.inputs_dict.values(),
                                      init_generated.values() + [init_probs])

        # Define inputs for next values computer
        cur_variables = OrderedDict()
        for name, value in init_generated.iteritems():
            cur_value = tensor.zeros_like(value)
            cur_value.name = name
            cur_variables[name] = cur_value

        generator_inputs = {name: val for name, val
                            in cur_variables.iteritems()
                            if name in self.state_names}
        next_generated = generator.generate(attended=attended,
                                            attended_mask=attended_mask,
                                            iterate=False,
                                            n_steps=1,
                                            batch_size=self.real_batch_size,
                                            return_dict=True,
                                            **generator_inputs)
        cg_step = ComputationGraph(next_generated.values())
        next_probs = VariableFilter(
            application=generator.readout.emitter.probs,
            name='output')(cg_step.variables)[-1]
        # Create theano function for next values
        self.next_computer = function(self.inputs_dict.values() +
                                      [cur_variables['states']],
                                      next_generated.values() + [next_probs])
        super(BeamSearch, self).compile(*args, **kwargs)

    def compute_initial_states(self, inputs_dict):
        """Computes initial outputs and states.

        """
        inputs = [self.merge_chunks(input) for input
                  in inputs_dict.itervalues()]
        init_states = self.initial_state_computer(*inputs)
        init_states = [self.divide_by_chunks(value.reshape((1,) + value.shape))
                       for value in init_states]
        return OrderedDict(zip(self.state_names, init_states))

    def compute_next(self, inputs_dict, cur_vals):
        """Computes next states, glimpses, outputs, and probabilities.

        Parameters
        ----------
        inputs_dict : dict
            Dictionary of inputs divided by chunks.
        cur_vals : dict
            Dictionary of current states, glimpses, and outputs.

        Returns
        -------
        Dictionary of next state, glimpe, output, probabilities values
        with names as returned by `generate_outputs`.

        """
        inputs = [self.merge_chunks(input) for input
                  in inputs_dict.itervalues()]
        states = self.merge_chunks(cur_vals['states'])
        next_values = self.next_computer(*(inputs + [states[0]]))
        next_values = [self.divide_by_chunks(value.reshape((1,) + value.shape))
                       for value in next_values]
        return OrderedDict(zip(self.generate_names + ['probs'], next_values))

    @classmethod
    def _top_probs(cls, probs, beam_size, unique=False):
        """Returns indexes of elements with highest probabilities.

        Parameters
        ----------
        probs : numpy array
            A 3d array of probabilities (length of sequence, batch,
            readout_dim)
        beam_size : int
            Beam size, number of top probs to return

        Returns
        -------
        Tuple of (indexes, top probabilities)

        """
        flatten = probs.flatten()
        if unique:
            args = numpy.unique(numpy.argpartition(-flatten, beam_size))[:beam_size]
        else:
            args = numpy.argpartition(-flatten, beam_size)[:beam_size]
        args = args[numpy.argsort(-flatten[args])]
        if unique:
            # append best if needed
            if args.shape[0] < beam_size:
                args = numpy.append(args,
                                 numpy.tile(args[0], beam_size - args.shape[0]))
        # convert args back
        indexes = numpy.unravel_index(args, probs.shape[1:])
        return indexes, probs[0][indexes]

    def _rearrange(self, outputs, indexes):
        new_outputs = self.merge_chunks(outputs)
        new_outputs = new_outputs[:, indexes.T.flatten()]
        new_outputs = self.divide_by_chunks(new_outputs)
        return new_outputs.copy()

    def merge_chunks(self, array):
        """Merges chunks

        Parameters
        ----------
        array : numpy array
            3D or 4D (sequence length, beam size, batch size [, readout dim])
            array

        Returns
        -------
        2D or 3D (sequence length, beam size * batch size [, readout_dim])
        array

        """
        if len(array.shape) == 3:
            trans = (1, 2, 0)
            trans_back = (1, 0)
            out_shape = (self.beam_size * self.batch_size, array.shape[0])
        else:
            trans = (1, 2, 0, 3)
            trans_back = (1, 0, 2)
            out_shape = (self.beam_size * self.batch_size, array.shape[0],
                         array.shape[-1])
        array = array.transpose(trans)
        array = array.reshape(out_shape)
        return array.transpose(trans_back)

    def divide_by_chunks(self, array):
        """Divides input to chunks

        Parameters
        ----------
        array : numpy array
            2D or 3D (sequence length, beam size * batch size
            [, readout dim]) aray

        Returns
        -------
        3D or 4D (sequence length, beam size, batch size [, readout dim])
        array

        """
        if len(array.shape) == 2:
            first_transpose = (1, 0)
            reshape = (self.beam_size, self.batch_size, array.shape[0])
            back_transpose = (2, 0, 1)
        else:
            first_transpose = (1, 0, 2)
            reshape = (self.beam_size, self.batch_size, array.shape[0],
                       array.shape[2])
            back_transpose = (2, 0, 1, 3)
        reshaped = array.transpose(first_transpose)
        reshaped = reshaped.reshape(reshape)
        return reshaped.transpose(back_transpose)

    def search(self, inputs_val_dict, eol_symbol=-1, max_length=512, **kwargs):
        """Performs beam search.

        Parameters
        ----------
        inputs_val_dict : dict
            Dictionary of input values {name: value}. Input values may
            be in a batch of size greater than 1, in this case, several
            beam searches will be performed in parallel.
        eol_symbol : int
            End of sequence symbol, the search stops when the
            symbol is generated.
        max_length : int
            Maximum sequence length, the search stops when it
            is reached.

        Returns
        -------
        Most probable sequences, corresponding probabilities and costs.

        """
        super(BeamSearch, self).search(**kwargs)
        # Inputs repeated beam_size times
        aux_inputs = OrderedDict(
            [(name,
              self.divide_by_chunks(numpy.tile(val, (1, self.beam_size))))
             for name, val in inputs_val_dict.iteritems()])

        cur_states = self.compute_initial_states(aux_inputs)

        cur_states['cur_outputs'] = cur_states['outputs']
        cur_states['cur_outputs_mask'] = numpy.ones_like(
            cur_states['cur_outputs'])
<<<<<<< HEAD

        for i in range(max_length):
            cur_states.update(self.compute_next(aux_inputs, cur_states))
            next_probs = cur_states['probs']
=======
        cur_states['cur_probs'] = numpy.ones_like(
            cur_states['cur_outputs'])

        for i in range(max_length):
            cur_states.update(self.compute_next(aux_inputs, cur_states))
            next_probs = (cur_states['cur_probs'][:, :, :, None] *
                          cur_states['probs'] *
                          cur_states['cur_outputs_mask'][-1, :, :, None])
>>>>>>> 59438504

            # Top probs
            indexes, top_probs = zip(*[self._top_probs(next_probs[:, :, j],
                                                       self.beam_size,
                                                       unique=i == 0)
                                       for j in range(self.batch_size)])
            cur_states['cur_probs'] = numpy.array(top_probs).T[None, :, :]
            indexes = numpy.array(indexes)  # chunk, 2, beam
            # current_outputs.
            # here we suppose, that we have 2d outputs
            outputs = indexes[:, 1, :].copy()

            # rearrange outputs
            rearrange_ind = indexes[:, 0, :]
            for name in cur_states:
                cur_states[name] = self._rearrange(cur_states[name],
                                                   rearrange_ind)
            for name in aux_inputs:
                aux_inputs[name] = self._rearrange(aux_inputs[name],
                                                   rearrange_ind)

            # construct next output
            outputs = outputs.T[None, :, :]
            cur_states['cur_outputs'] = numpy.append(cur_states['cur_outputs'],
                                                     outputs.copy(), axis=0)
            # check if we meet eol
            next_out_mask = numpy.ones((1, self.beam_size, self.batch_size),
                                       dtype=floatX)

            next_out_mask[0, :, :] = ((outputs[0, :, :] != eol_symbol) *
                                      cur_states['cur_outputs_mask'][-1, :, :])
            cur_states['cur_outputs_mask'] = numpy.append(
                cur_states['cur_outputs_mask'],
                next_out_mask.copy(),
                axis=0)

            if numpy.all(cur_states['cur_outputs'][-1, :, 0] == eol_symbol):
                break

        # Select only best
<<<<<<< HEAD
        best_outputs = cur_states['cur_outputs'][:, 0, :]
        best_out_mask = cur_states['cur_outputs_mask'][:, 0, :]

        return best_outputs, best_out_mask
=======
        best_outputs = cur_states['cur_outputs'][1:, 0, :]
        best_out_mask = cur_states['cur_outputs_mask'][1:, 0, :]
        best_probs = cur_states['cur_probs'][0, 0, :]

        return best_outputs, best_out_mask, best_probs
>>>>>>> 59438504
<|MERGE_RESOLUTION|>--- conflicted
+++ resolved
@@ -309,12 +309,6 @@
         cur_states['cur_outputs'] = cur_states['outputs']
         cur_states['cur_outputs_mask'] = numpy.ones_like(
             cur_states['cur_outputs'])
-<<<<<<< HEAD
-
-        for i in range(max_length):
-            cur_states.update(self.compute_next(aux_inputs, cur_states))
-            next_probs = cur_states['probs']
-=======
         cur_states['cur_probs'] = numpy.ones_like(
             cur_states['cur_outputs'])
 
@@ -323,7 +317,6 @@
             next_probs = (cur_states['cur_probs'][:, :, :, None] *
                           cur_states['probs'] *
                           cur_states['cur_outputs_mask'][-1, :, :, None])
->>>>>>> 59438504
 
             # Top probs
             indexes, top_probs = zip(*[self._top_probs(next_probs[:, :, j],
@@ -364,15 +357,8 @@
                 break
 
         # Select only best
-<<<<<<< HEAD
-        best_outputs = cur_states['cur_outputs'][:, 0, :]
-        best_out_mask = cur_states['cur_outputs_mask'][:, 0, :]
-
-        return best_outputs, best_out_mask
-=======
         best_outputs = cur_states['cur_outputs'][1:, 0, :]
         best_out_mask = cur_states['cur_outputs_mask'][1:, 0, :]
         best_probs = cur_states['cur_probs'][0, 0, :]
 
-        return best_outputs, best_out_mask, best_probs
->>>>>>> 59438504
+        return best_outputs, best_out_mask, best_probs
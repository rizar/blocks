--- conflicted
+++ resolved
@@ -87,7 +87,6 @@
 
         self.compiled = False
 
-<<<<<<< HEAD
     def _compile_context_computer(self):
         self.context_computer = function(
             self.inputs, self.contexts, on_unused_input='ignore')
@@ -99,21 +98,6 @@
                 **dict(equizip(self.context_names, self.contexts)))
         self.initial_state_computer = function(
             self.contexts, initial_states, on_unused_input='ignore')
-=======
-    def _compile_initial_state_and_context_computer(self):
-        initial_states = VariableFilter(
-                            applications=[self.generator.initial_states],
-                            roles=[OUTPUT])(self.cg)
-        outputs = OrderedDict([(v.tag.name, v) for v in initial_states])
-        beam_size = unpack(VariableFilter(
-                            applications=[self.generator.initial_states],
-                            name='batch_size')(self.cg))
-        for name, context in equizip(self.context_names, self.contexts):
-            outputs[name] = context
-        outputs['beam_size'] = beam_size
-        self.initial_state_and_context_computer = function(
-            self.inputs, outputs, on_unused_input='ignore')
->>>>>>> bfced854
 
     def _compile_next_state_computer(self):
         next_states = [VariableFilter(bricks=[self.generator],
@@ -281,14 +265,9 @@
         if not self.compiled:
             self.compile()
 
-<<<<<<< HEAD
         contexts = self.compute_contexts(input_values)
         large_contexts = OrderedDict(contexts)
         states = self.compute_initial_states(contexts)
-=======
-        contexts, states, beam_size = self.compute_initial_states_and_contexts(
-            input_values)
->>>>>>> bfced854
 
         # This array will store all generated outputs, including those from
         # previous step and those from already finished sequences.
@@ -311,11 +290,7 @@
             next_costs = (all_costs[-1, :, None] + logprobs)
 
             (indexes, outputs), chosen_costs = self._smallest(
-<<<<<<< HEAD
                 next_costs, self.beam_size)
-=======
-                next_costs, beam_size, only_first_row=i == 0)
->>>>>>> bfced854
 
             # Rearrange everything
             for name in states:

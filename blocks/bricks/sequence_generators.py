--- conflicted
+++ resolved
@@ -115,12 +115,7 @@
                              for name in self.glimpse_names}
         self.readout.source_dims = dict_union(
             state_dims, context_dims, self.glimpse_dims,
-<<<<<<< HEAD
-            feedback=self.readout.get_dim('feedback'),
-            )
-=======
             feedback=self.readout.get_dim('feedback'))
->>>>>>> 5437781d
 
         # Configure fork
         feedback_names = self.readout.feedback.outputs
@@ -268,33 +263,14 @@
     """The interface for the emitter component of a readout."""
     @abstractmethod
     def emit(self, readouts):
-        """Computes next outputs
-
-        Parameters
-        ----------
-        readouts : current readouts
-        """
         pass
 
     @abstractmethod
     def emit_probs(self, readouts):
-        """Computes next probabilities
-
-        Parameters
-        ----------
-        readouts : readouts
-        """
         pass
 
     @abstractmethod
     def cost(self, readouts, outputs):
-        """Computes next costs
-
-        Parameters
-        ----------
-        readouts : current readouts
-        outputs : previous outputs
-        """
         pass
 
     @abstractmethod
@@ -494,10 +470,6 @@
 
     @application
     def emit(self, readouts):
-<<<<<<< HEAD
-        probs = self.emit_probs(readouts)
-        return self.theano_rng.multinomial(pvals=probs).argmax(axis=-1)
-=======
         probs = self._probs(readouts)
         # Implemented in Theano only for pvals.ndim == 2
         # TODO: Refactor reshapes when implemented in Theano
@@ -505,7 +477,6 @@
         pvals_flat = probs.reshape((batch_size, -1))
         generated = self.theano_rng.multinomial(pvals=pvals_flat)
         return generated.reshape(probs.shape).argmax(axis=-1)
->>>>>>> 5437781d
 
     @application
     def cost(self, readouts, outputs):

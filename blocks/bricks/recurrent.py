--- conflicted
+++ resolved
@@ -521,27 +521,16 @@
         return super(GatedRecurrent, self).get_dim(name)
 
     def _allocate(self):
-<<<<<<< HEAD
-        def new_param(name):
-            return shared_floatx_nans((self.dim, self.dim), name=name)
-
-        self.params.append(new_param('state_to_state'))
-        self.params.append(new_param('state_to_update')
-                           if self.use_update_gate else None)
-        self.params.append(new_param('state_to_reset')
-                           if self.use_reset_gate else None)
-        self.params.append(shared_floatx_zeros((self.dim,),
-                           name="initial_state"))
-        for i in range(3):
-            if self.params[i]:
-                add_role(self.params[i], WEIGHT)
-        add_role(self.params[3], INITIAL_STATE)
-=======
         self.params.append(shared_floatx_nans((self.dim, self.dim),
                            name='state_to_state'))
         self.params.append(shared_floatx_nans((self.dim, 2 * self.dim),
                            name='state_to_gates'))
->>>>>>> 7f57f530
+        self.params.append(shared_floatx_zeros((self.dim,),
+                               name="initial_state"))
+        for i in range(2):
+            if self.params[i]:
+                add_role(self.params[i], WEIGHT)
+        add_role(self.params[2], INITIAL_STATE)
 
     def _initialize(self):
         self.weights_init.initialize(self.state_to_state, self.rng)
@@ -587,22 +576,10 @@
                            (1 - mask[:, None]) * states)
         return next_states
 
-<<<<<<< HEAD
-    @apply.property('sequences')
-    def apply_inputs(self):
-        sequences = ['mask', 'inputs']
-        if self.use_update_gate:
-            sequences.append('update_inputs')
-        if self.use_reset_gate:
-            sequences.append('reset_inputs')
-        return sequences
-
     @application
     def initial_state(self, state_name, batch_size, *args, **kwargs):
-        return tensor.repeat(self.params[3][None, :], batch_size, 0)
-
-=======
->>>>>>> 7f57f530
+        return tensor.repeat(self.params[2][None, :], batch_size, 0)
+
 
 class Bidirectional(Initializable):
     """Bidirectional network.

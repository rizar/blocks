"""Training algorithms."""
import logging
import itertools
from abc import ABCMeta, abstractmethod
from collections import OrderedDict

import theano
from six import add_metaclass
from theano import tensor

from blocks.graph import ComputationGraph
from blocks.utils import named_copy, shared_floatx
from blocks.theano_expressions import L2_norm

logger = logging.getLogger(__name__)


@add_metaclass(ABCMeta)
class TrainingAlgorithm(object):
    """Base class for training algorithms.

    A training algorithm object has a simple life-cycle.
    First it is initialized by calling its :meth:`initialize` method.
    At this stage, for instance, Theano functions can be compiled.
    After that the :meth:`process_batch` method is repeatedly
    called with a batch of training data as a parameter.

    """
    @abstractmethod
    def initialize(self):
        """Initialize the training algorithm."""
        pass

    @abstractmethod
    def process_batch(self, batch):
        """Process a batch of training data.

        Attributes
        ----------
        batch : dict
            A dictionary of (source name, data) pairs.

        """
        pass


class DifferentiableCostMinimizer(TrainingAlgorithm):
    """Minimizes a differentiable cost given as a Theano expression.

    Very often the goal of training is to minimize the expected value of a
    Theano expression. Batch processing in this cases typically consists of
    running a (or a few) Theano functions.
    :class:`DifferentiableCostMinimizer` is the base class for such
    algorithms.

    Parameters
    ----------
    cost : :class:`~tensor.TensorVariable`
        The objective to be minimized.
    params : list of :class:`~tensor.TensorSharedVariable`, optional
        The parameters to be tuned. If ``None``, all shared variables of
        `cost` computation graph will be considered parameters.

    Attributes
    ----------
    updates : list of :class:`~tensor.TensorSharedVariable` updates
        Updates to be done for every batch. It is required that the
        updates are done using the old values of optimized parameters.
    cost : :class:`~tensor.TensorVariable`
        The objective to be minimized.
    params : list of :class:`~tensor.TensorSharedVariable`
        The parameters to be tuned.

    Notes
    -----
    Changing `updates` attribute or calling `add_updates` after
    the `initialize` method is called will have no effect.

    .. todo::

       Some shared variables are not parameters (e.g. those created by
       random streams).

    .. todo::

       Due to a rather premature status of the :class:`ComputationGraph`
       class the parameter used only inside scans are not fetched
       currently.

    """
    def __init__(self, cost, params=None):
        self.cost = cost
        self.params = (params if params
                       else ComputationGraph(cost).shared_variables)
        self._cost_computation_graph = ComputationGraph(self.cost)
        self._updates = []

    @property
    def inputs(self):
        """Return inputs of the cost computation graph.

        Returns
        -------
        inputs : list of :class:`~tensor.TensorVariable`
            Inputs to this graph.

        """
        return self._cost_computation_graph.inputs

    @property
    def updates(self):
        return self._updates

    @updates.setter
    def updates(self, value):
        self._updates = value

    def add_updates(self, updates):
        """Add updates to the training process.

        The updates will be done _before_ the parameters are changed.

        Parameters
        ----------
        updates : list of tuples or :class:`~collections.OrderedDict`
            The updates to add.

        """
        if isinstance(updates, OrderedDict):
            updates = list(updates.items())
        if not isinstance(updates, list):
            raise ValueError
        self.updates.extend(updates)


class GradientDescent(DifferentiableCostMinimizer):
    """A base class for all gradient descent algorithms.

    By "gradient descent" we mean a training algorithm of the following
    form:

    .. code-block::  python

        for batch in data:
            steps = step_rule.compute_steps(params, gradients_wr_params)
            for param in params:
                param += steps[param]

    Parameters
    ----------
    step_rule : instance of :class:`StepRule`, optional
        An object encapsulating most of the algorithm's logic. Its
        `compute_steps` method is called to get Theano expression for
        steps. Note, that the step rule
        might have a state, e.g. to remember a weighted sum of gradients
        from previous steps like it is done in gradient descent with
        momentum. If ``None``, an instance of :class:`SteepestDescent` is
        created.
    gradients : dict, optional
        A dictionary mapping a parameter to an expression for the cost's
        gradient with respect to the parameter. If ``None``, the gradient
        are taken automatically using :func:`theano.gradient.grad`.

    Attributes
    ----------
    gradients : dict
        The gradient dictionary.
    step_rule : instance of :class:`StepRule`
        The step rule.

    """
    def __init__(self, step_rule=None, gradients=None, **kwargs):
        super(GradientDescent, self).__init__(**kwargs)
        self.gradients = gradients
        if not self.gradients:
            logger.info("Taking the cost gradient")
            self.gradients = dict(
                zip(self.params, tensor.grad(self.cost, self.params)))
            logger.info("The cost gradient computation graph is built")
        self.step_rule = step_rule if step_rule else SteepestDescent()

        self.total_gradient_norm = named_copy(L2_norm(self.gradients.values()),
                                              "total_gradient_norm")

    def initialize(self):
        logger.info("Initializing the training algorithm")
        all_updates = self.updates
        steps = self.step_rule.compute_steps(self.gradients)
        # Note: the gradients are computed in the same order in which
        # the parameters were given. Keep it like that to ensure
        # reproducibility.
        for param in self.params:
            all_updates.append((param, param + steps[param]))
        self._function = theano.function(self.inputs, [], updates=all_updates)
        logger.info("The training algorithm is initialized")

    def process_batch(self, batch):
        if not set(batch.keys()) == set([v.name for v in self.inputs]):
            raise ValueError("The names of the input variables of your"
                             " computation graph must correspond to the"
                             " data sources.")
        ordered_batch = [batch[v.name] for v in self.inputs]
        self._function(*ordered_batch)


@add_metaclass(ABCMeta)
class StepRule(object):
    """A rule to compute steps for a gradient descent algorithm."""
    def compute_step(self, param, gradient):
        """Build a Theano expression for the step for a parameter.

        This method is called by default implementation of
        :meth:`compute_steps`, it relieves from writing a loop each time.

        Parameters
        ----------
        param : :class:`~tensor.TensorSharedVariable`
            The parameter.
<<<<<<< HEAD
        gradient : :class:`~tensor.TensorVariable`
            The expression for the gradient of the cost with respect to
            the parameter.
=======
        grad_wr_param : :class:`~tensor.TensorVariable`
            The gradient of the cost with respect to the parameter.
>>>>>>> 2ec8d55c

        Returns
        -------
            A Theano expression for the descent step.

        """
        raise NotImplementedError

    def compute_steps(self, gradients):
        """Build a Theano expression for steps for all parameters.

        Override this method if you want to process the gradient
        with respect to all parameters as a whole, not parameter-wise.

        Parameters
        ----------
        gradients : :class:`~OrderedDict` of
                    (:class:`~tensor.TensorSharedVariable`
                    :class:`~tensor.TensorVariable`) pairs
            A dictionary. The keys are the optimized parameters, the values
            are the expressions for the gradients of the cost with respect
            to the parameters.

        Returns
        -------
        An ordered dictionary of the same form as `gradient`, with the
        proposed steps as values.

        """
        return OrderedDict((param, self.compute_step(param, gradients[param]))
                           for param in gradients)

    def additional_updates(self):
        """Return updates to be done in addition to parameter modification.

        Returns
        -------
        updates : :class:`~tensor.TensorSharedVariable` updates

        """
        return []


class SteepestDescent(StepRule):
    """A step in the direction opposite to the gradient.

    Parameters
    ----------
    learning_rate : float
        The learning rate by which the gradient is multiplied to produce
        the descent step.

    Attributes
    ----------
    learning_rate : :class:`~tensor.TensorSharedVariable`
        The shared variable storing the learning rate used.

    """
    def __init__(self, learning_rate=1.0):
        self.learning_rate = shared_floatx(learning_rate)

    def compute_step(self, param, gradient):
        return -self.learning_rate * gradient


class GradientClipping(StepRule):
    """Clips the total gradient to make it not exceed a threshold.

    Parameters
    ----------
    threshold : float, optional
        The maximum permitted L2 norm for the gradient. The gradient
        will be rescaled to be not higher than this quanity.
        If ``None``, no rescaling will be applied.

    Attributes
    ----------
    threshold : :class:`.tensor.TensorSharedVariable`
        The shared variable storing the clipping threshold used.

    """
    def __init__(self, threshold=None):
        if threshold:
            self.threshold = theano.shared(threshold)

    def compute_steps(self, gradients):
        if not hasattr(self, 'threshold'):
            return gradients
        norm = L2_norm(gradients.values())
        multiplier = tensor.switch(norm < self.threshold,
                                   1, self.threshold / norm)
        return OrderedDict(
            (param, gradient * multiplier)
            for param, gradient in gradients.items())


class CompositeRule(StepRule):
    """Chains several step rules.

    Parameters
    ----------
    components : list of :class:`StepRule`
        The learning rules to be chained. The rules will be applied in the
        order as given.

    """
    def __init__(self, components):
        self.components = components

    def compute_steps(self, gradients):
        result = gradients
        for rule in self.components:
            result = rule.compute_steps(result)
        return result

    def additional_updates(self):
        return list(itertools.chain(*(component.additional_updates()
                                      for component in self.components)))<|MERGE_RESOLUTION|>--- conflicted
+++ resolved
@@ -216,14 +216,8 @@
         ----------
         param : :class:`~tensor.TensorSharedVariable`
             The parameter.
-<<<<<<< HEAD
         gradient : :class:`~tensor.TensorVariable`
-            The expression for the gradient of the cost with respect to
-            the parameter.
-=======
-        grad_wr_param : :class:`~tensor.TensorVariable`
             The gradient of the cost with respect to the parameter.
->>>>>>> 2ec8d55c
 
         Returns
         -------
